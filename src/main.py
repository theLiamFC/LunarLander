from lunar_simulator import LunarSimulator
<<<<<<< HEAD
# from camera import Camera
=======
>>>>>>> 33ff56f1
from visual_positioning import Camera
from trajectory_generation import generate_3d_trajectory
from transformations import convert_traj_to_moon_fixed, mcmf_traj_to_lla, lla_to_mci
import numpy as np
import pandas as pd
from EKF import EKF
from EKF_fusion import EKF_fusion
from lunar_render import LunarRender
import matplotlib.pyplot as plt


if __name__ == "__main__":
    start_LLA = (0.0, 0.0, 100000)  # Latitude, Longitude, Altitude in meters

    # traj.append([t, *r, *v, h, thrust_mag, *thrust_dir, phase])
    traj_inertial = generate_3d_trajectory(
        start_lat=start_LLA[0], start_lon=start_LLA[1], start_alt=start_LLA[2],  # 100 km above surface
        v0_local=np.array([1600, 0, 0])  # East/North/Up in m/s
    )
    traj_fixed = convert_traj_to_moon_fixed(traj_inertial)

    # Lat (deg), long (deg), altitude (meters)
    traj_fixed_LLA = mcmf_traj_to_lla(traj_fixed)
    #print(traj_fixed_LLA)
 
    # Create a DataFrame
    df_lla = pd.DataFrame(traj_fixed_LLA, columns=["Latitude_deg", "Longitude_deg", "Altitude_m"])

    # Save to CSV
    df_lla.to_csv("traj_fixed_LLA.csv", index=False)

    # Assuming traj is a NumPy array with shape (N, 13+)
    initial_row = traj_inertial[0]

    # Extract position and velocity from columns 1:4 and 4:7
    r0_inertial = initial_row[1:4]  # x, y, z
    v0_inertial = initial_row[4:7]  # vx, vy, vz
    time_step = traj_inertial[1, 0] - traj_inertial[0, 0]

    # Extract control inputs
    thrust_mag = traj_inertial[:,8] # Thrust magnitude
    thrust_dir = traj_inertial[:,9:12] # Thrust direction (unit vector)
    thrust_total = thrust_dir * thrust_mag[:, np.newaxis]  # Total thrust vector

    
    # set initial state
    meas_dim = 6  # LLA measurement
    x0 = np.hstack((r0_inertial, v0_inertial)) # [x, y, z, vx, vy, vz]
    state_dim = x0.size
    sigma_std = 1000 * np.eye(state_dim)
    estimate_noise = np.linalg.cholesky(sigma_std) @ np.random.randn(6) 

    # Add noise to the initial state
    x0 = x0 + estimate_noise 
    sigma0 = 1000 * sigma_std

    # # initialize EKF
    # ekf = EKF(state_dim, meas_dim, mu = 4.9048695e12)
    # ekf.set_initial_state(x0, sigma0)
    # Q = 1*np.eye(state_dim)
    # ekf.set_process_noise(Q)
    # R = 1000 * np.eye(meas_dim) 
    # ekf.set_measurement_noise(R)

    # # Storage for EKF estimates
    # ekf_estimates = np.zeros((traj_fixed_LLA.shape[0], state_dim))
    # measurements = np.zeros((traj_fixed_LLA.shape[0], 3))
    # ekf_estimates[0] = ekf.x.flatten()  # Store initial state estimate

    # # Store sqrt of diagonal of covariance (sigma) for each time step
    # sigma_sqrt = np.zeros((traj_fixed_LLA.shape[0], state_dim))
    # sigma_sqrt[0] = np.sqrt(np.diag(ekf.sigma))

    # initialize EKF Fusion
    mu = 4.9048695e12
    mass = 2000
    ekf = EKF_fusion(state_dim, meas_dim, mu, mass)
    ekf.set_initial_state(x0, sigma0)
    Q = 1*np.eye(state_dim)
    ekf.set_process_noise(Q)
    R = 1e3 * np.eye(meas_dim) 
    ekf.set_measurement_noise(R)

<<<<<<< HEAD
    cam = Camera(r_mat=R/100)
    moon = LunarRender('WAC_ROI',debug=False)
=======
    cam = Camera(r_mat=R)
    moon = LunarRender('../WAC_ROI',debug=False)
>>>>>>> 33ff56f1
    moon.verbose = False

    # Storage for EKF estimates
    ekf_estimates = np.zeros((traj_fixed_LLA.shape[0], state_dim))
    measurements = np.zeros((traj_fixed_LLA.shape[0], meas_dim))
    ekf_estimates[0] = ekf.x.flatten()  # Store initial state estimate

    # Store sqrt of diagonal of covariance (sigma) for each time step
    sigma_sqrt = np.zeros((traj_fixed_LLA.shape[0], state_dim))
    sigma_sqrt[0] = np.sqrt(np.diag(ekf.sigma))

    for i in range(1, traj_fixed_LLA.shape[0]):
        lat, lon, alt = traj_fixed_LLA[i,:]
<<<<<<< HEAD
        tile = moon.render_ll(lat=lat,lon=lon,alt=alt,deg=True)
        # lat_meas,lon_meas,alt_meas  = cam.get_position_global_hack(tile, alt) # ouputs lat, lon, altitide (deg, deg, km) of camera position in world frame
        LLA_measure, mult = cam.get_position_global(i, alt, log=True, deg=True)

        lat_meas, lon_meas, alt_meas = LLA_measure
=======
        print(f"ALT: {alt}")

        print(f"Trajectory LLA: {traj_fixed_LLA[i,:]}")

        if alt <= 0:
            print(f"Reached the surface at step {i}, stopping simulation.")
            ekf_estimates[i] = ekf_estimates[i-1]  # Trim estimates to current step
            break

        # tile = moon.render_ll(lat=lat,lon=lon,alt=alt,deg=True)
        # measurements[i] = cam.get_position_global(tile, alt)

        measurements[i-1], crater_confidence = cam.get_position_global(i-1, alt, log=True, deg=True)
        print("CONF: ",crater_confidence)

        ekf.update_R(crater_confidence * np.eye(meas_dim))

        # get measurements
        lat_meas = measurements[i-1,0]
        lon_meas = measurements[i-1,1]
        alt_meas = measurements[i-1,2]
>>>>>>> 33ff56f1

        ekf.set_measurement_noise(R*10*mult)

        u = thrust_total[i - 1]
        r = traj_inertial[i][1:4].flatten()
        v = traj_inertial[i][4:7].flatten()
        norm_r = np.linalg.norm(r)
        a = (-mu * r / norm_r**3) + (u / mass)  # u is thrust
        print(f"ACCEL: {a}")

        print(f"NOISE: {np.random.multivariate_normal(np.zeros(6),R)[3:7]}")
        a_mci_meas = a + np.random.multivariate_normal(np.zeros(6),R)[3:7]
        # TODO: MAKE SURE THIS t IS CORRECT, MIGHT NEED TO OFFSET by i - 1 also...
        t = traj_inertial[i-1, 0]  # time in seconds
        r_mci_meas = lla_to_mci(lat_meas, lon_meas, alt_meas, t)
        # a_mci_meas = traj_inertial  # FILL IN IMU MEASUREMENT HERE (3,1) acceleration in MCI frame

        full_meas = np.hstack((r_mci_meas, a_mci_meas)) # Combine position and acceleration measurements
        measurements[i] = full_meas

        # convert LLA measurements to inertial coordinates

        # EKF predict and update
        ekf.predict(time_step,thrust_total[i - 1])
<<<<<<< HEAD
        ekf.update(full_meas,thrust_total[i - 1])
=======
        ekf.update(r_mci_meas[0:3])
>>>>>>> 33ff56f1

        # Store EKF estimate
        ekf_estimates[i] = ekf.x.flatten()
        sigma_sqrt[i] = np.sqrt(np.diag(ekf.sigma))

        print(f"Step {i}")
        print(f"True State (LLA): lat: {lat} deg, lon: {lon} deg, alt: {alt} m")
<<<<<<< HEAD
        print(f"Measurement (LLA): lat: {lat_meas} deg, lon: {lon_meas} deg, alt: {alt_meas} m")
=======
        print(f"Measurement (LLA): lat: {measurements[0]} deg, lon: {measurements[1]} deg, alt: {alt} m")
>>>>>>> 33ff56f1
        print(f"EKF Estimate (state): {ekf.x}")

    # Extract time and true ECI positions from traj_inertial
    time = traj_inertial[:, 0]
    true_pos = traj_inertial[:, 1:4]  # columns 1,2,3 are x,y,z in ECI

    # Extract estimated ECI positions from EKF
    est_pos = ekf_estimates[:, 0:3]  # columns 0,1,2 are x,y,z

    # Plot
    fig, axs = plt.subplots(3, 1, figsize=(10, 8), sharex=True)
    labels = ['x (m)', 'y (m)', 'z (m)']

    for i in range(3):
        # Plot only up to 100 seconds
<<<<<<< HEAD
        idx_100s = np.where(time <= 1400)[0]
        axs[i].plot(time[idx_100s], true_pos[idx_100s, i], label='True', color='black')
        axs[i].plot(time[idx_100s], est_pos[idx_100s, i], label='EKF Estimate', color='red', linestyle='--')
=======
        axs[i].plot(time, true_pos[:, i], label='True', color='black')
        axs[i].plot(time, est_pos[:, i], label='EKF Estimate', color='red', linestyle='--')
>>>>>>> 33ff56f1
        # 1-sigma and 2-sigma bounds
        axs[i].fill_between(
            time,
            est_pos[:, i] - sigma_sqrt[:, i],
            est_pos[:, i] + sigma_sqrt[:, i],
            color='orange', alpha=0.3, label='1σ'
        )
        axs[i].fill_between(
            time,
            est_pos[:, i] - 2*sigma_sqrt[:, i],
            est_pos[:, i] + 2*sigma_sqrt[:, i],
            color='yellow', alpha=0.2, label='2σ'
        )
        axs[i].set_ylabel(labels[i])
        axs[i].legend()
        axs[i].grid(True)

    axs[2].set_xlabel('Time (s)')
    plt.suptitle('True vs EKF Estimated ECI Position Components')
    plt.tight_layout(rect=[0, 0, 1, 0.96])

    # Compute estimation error
    error = est_pos - true_pos  # shape: (N, 3)
    
    # Plot estimation error for each component
    fig, axs = plt.subplots(3, 1, figsize=(10, 8), sharex=True)
    labels = ['x error (m)', 'y error (m)', 'z error (m)']
    
    for i in range(3):
        axs[i].plot(time, error[:, i], color='blue')
        axs[i].set_ylabel(labels[i])
        axs[i].grid(True)
    
    axs[2].set_xlabel('Time (s)')
    plt.suptitle('EKF Estimation Error in ECI Position Components')
    plt.tight_layout(rect=[0, 0, 1, 0.96])

plt.show()<|MERGE_RESOLUTION|>--- conflicted
+++ resolved
@@ -1,8 +1,4 @@
 from lunar_simulator import LunarSimulator
-<<<<<<< HEAD
-# from camera import Camera
-=======
->>>>>>> 33ff56f1
 from visual_positioning import Camera
 from trajectory_generation import generate_3d_trajectory
 from transformations import convert_traj_to_moon_fixed, mcmf_traj_to_lla, lla_to_mci
@@ -86,13 +82,9 @@
     R = 1e3 * np.eye(meas_dim) 
     ekf.set_measurement_noise(R)
 
-<<<<<<< HEAD
     cam = Camera(r_mat=R/100)
     moon = LunarRender('WAC_ROI',debug=False)
-=======
-    cam = Camera(r_mat=R)
-    moon = LunarRender('../WAC_ROI',debug=False)
->>>>>>> 33ff56f1
+
     moon.verbose = False
 
     # Storage for EKF estimates
@@ -106,35 +98,12 @@
 
     for i in range(1, traj_fixed_LLA.shape[0]):
         lat, lon, alt = traj_fixed_LLA[i,:]
-<<<<<<< HEAD
+
         tile = moon.render_ll(lat=lat,lon=lon,alt=alt,deg=True)
         # lat_meas,lon_meas,alt_meas  = cam.get_position_global_hack(tile, alt) # ouputs lat, lon, altitide (deg, deg, km) of camera position in world frame
         LLA_measure, mult = cam.get_position_global(i, alt, log=True, deg=True)
 
         lat_meas, lon_meas, alt_meas = LLA_measure
-=======
-        print(f"ALT: {alt}")
-
-        print(f"Trajectory LLA: {traj_fixed_LLA[i,:]}")
-
-        if alt <= 0:
-            print(f"Reached the surface at step {i}, stopping simulation.")
-            ekf_estimates[i] = ekf_estimates[i-1]  # Trim estimates to current step
-            break
-
-        # tile = moon.render_ll(lat=lat,lon=lon,alt=alt,deg=True)
-        # measurements[i] = cam.get_position_global(tile, alt)
-
-        measurements[i-1], crater_confidence = cam.get_position_global(i-1, alt, log=True, deg=True)
-        print("CONF: ",crater_confidence)
-
-        ekf.update_R(crater_confidence * np.eye(meas_dim))
-
-        # get measurements
-        lat_meas = measurements[i-1,0]
-        lon_meas = measurements[i-1,1]
-        alt_meas = measurements[i-1,2]
->>>>>>> 33ff56f1
 
         ekf.set_measurement_noise(R*10*mult)
 
@@ -159,11 +128,7 @@
 
         # EKF predict and update
         ekf.predict(time_step,thrust_total[i - 1])
-<<<<<<< HEAD
         ekf.update(full_meas,thrust_total[i - 1])
-=======
-        ekf.update(r_mci_meas[0:3])
->>>>>>> 33ff56f1
 
         # Store EKF estimate
         ekf_estimates[i] = ekf.x.flatten()
@@ -171,11 +136,7 @@
 
         print(f"Step {i}")
         print(f"True State (LLA): lat: {lat} deg, lon: {lon} deg, alt: {alt} m")
-<<<<<<< HEAD
         print(f"Measurement (LLA): lat: {lat_meas} deg, lon: {lon_meas} deg, alt: {alt_meas} m")
-=======
-        print(f"Measurement (LLA): lat: {measurements[0]} deg, lon: {measurements[1]} deg, alt: {alt} m")
->>>>>>> 33ff56f1
         print(f"EKF Estimate (state): {ekf.x}")
 
     # Extract time and true ECI positions from traj_inertial
@@ -191,14 +152,10 @@
 
     for i in range(3):
         # Plot only up to 100 seconds
-<<<<<<< HEAD
         idx_100s = np.where(time <= 1400)[0]
         axs[i].plot(time[idx_100s], true_pos[idx_100s, i], label='True', color='black')
         axs[i].plot(time[idx_100s], est_pos[idx_100s, i], label='EKF Estimate', color='red', linestyle='--')
-=======
-        axs[i].plot(time, true_pos[:, i], label='True', color='black')
-        axs[i].plot(time, est_pos[:, i], label='EKF Estimate', color='red', linestyle='--')
->>>>>>> 33ff56f1
+
         # 1-sigma and 2-sigma bounds
         axs[i].fill_between(
             time,
