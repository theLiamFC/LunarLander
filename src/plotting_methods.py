--- conflicted
+++ resolved
@@ -169,18 +169,11 @@
 landing_LLA = (landing_lat,landing_lon,altitude_meters)  # Target landing site in LLA (degrees, degrees, meters)
 print(f"Landing LLA: {landing_LLA}")
 
-<<<<<<< HEAD
 #plot_moon_global_view_with_trajectory(
 #    traj_fixed_m=traj_fixed,
 #    start_LLA=start_LLA,
 #    landing_LLA=landing_LLA
 #)
-=======
-# plot_moon_global_view_with_trajectory(
-#     traj_fixed_m=traj_fixed,
-#     start_LLA=start_LLA,
-#     landing_LLA=landing_LLA
-# )
->>>>>>> 33ff56f1
+
 
 plot_descent_trajectory(traj_inertial)